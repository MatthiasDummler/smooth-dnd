import { addChildAt, removeChildAt } from './utils';
import {
	wrapperClass,
	animationClass,
	containersInDraggable
} from './constants';


export function domDropHandler({ element, draggables, layout, options }) {
	return (dropResult, onDrop) => {
		// const { removedIndex, addedIndex, droppedElement } = dropResult;
		// let removedWrapper = null;
		// if (removedIndex !== null) {
		// 	removedWrapper = removeChildAt(element, removedIndex);
		// 	draggables.splice(removedIndex, 1);
		// }

<<<<<<< HEAD
		// if (addedIndex !== null) {
		// 	const wrapper = removedWrapper || droppedElement;
		// 	wrapper[containersInDraggable] = [];
		// 	addChildAt(element, wrapper, addedIndex);			
		// }
=======
		if (addedIndex !== null) {
			const wrapper = global.document.createElement('div');
			wrapper.className = `${wrapperClass}`;
			wrapper.appendChild(removedWrapper && removedWrapper.firstElementChild ? removedWrapper.firstElementChild : droppedElement);
			wrapper[containersInDraggable] = [];
			addChildAt(element, wrapper, addedIndex);
			if (addedIndex >= draggables.length) {
				draggables.push(wrapper);
			} else {
				draggables.splice(addedIndex, 0, wrapper);
			}
		}
>>>>>>> f8ab8c1e

		if (onDrop) {
			onDrop(dropResult);
		}
	};
}

export function reactDropHandler() {
	const handler = ({ element, draggables, layout, options }) => {
		return (dropResult, onDrop) => {
			if (onDrop) {
				onDrop(dropResult);
			}
		};
	};

	return {
		handler
	};
}<|MERGE_RESOLUTION|>--- conflicted
+++ resolved
@@ -15,26 +15,11 @@
 		// 	draggables.splice(removedIndex, 1);
 		// }
 
-<<<<<<< HEAD
 		// if (addedIndex !== null) {
 		// 	const wrapper = removedWrapper || droppedElement;
 		// 	wrapper[containersInDraggable] = [];
 		// 	addChildAt(element, wrapper, addedIndex);			
 		// }
-=======
-		if (addedIndex !== null) {
-			const wrapper = global.document.createElement('div');
-			wrapper.className = `${wrapperClass}`;
-			wrapper.appendChild(removedWrapper && removedWrapper.firstElementChild ? removedWrapper.firstElementChild : droppedElement);
-			wrapper[containersInDraggable] = [];
-			addChildAt(element, wrapper, addedIndex);
-			if (addedIndex >= draggables.length) {
-				draggables.push(wrapper);
-			} else {
-				draggables.splice(addedIndex, 0, wrapper);
-			}
-		}
->>>>>>> f8ab8c1e
 
 		if (onDrop) {
 			onDrop(dropResult);
